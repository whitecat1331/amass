--- conflicted
+++ resolved
@@ -25,20 +25,6 @@
 
 var tv = NewTestingValues()
 
-<<<<<<< HEAD
-// []string{"-silent", "-brute",
-// "-nocolor", "-o", output, "-d", domain}
-func TestAmassEnum(t *testing.T) {
-	// args := []string{"-silent", "-brute", "-nocolor"}
-	args := []string{"-brute", "-silent", "-nocolor", "-v",
-		"-o", "amass_enum.log"}
-	t.Log(args)
-	t.Logf("Domains: %#v", tv.Domains)
-	out := RunEnumCommand(tv.Domains, args...)
-	for i := range out {
-		t.Log(ParseFQDN(i))
-	}
-=======
 // var cliArgs = []string{"-silent, "-nocolor", "-d", tv.Domain}
 var cliArgs = []string{"-nocolor", "-d", os.Getenv("DOMAINS")}
 
@@ -53,5 +39,4 @@
 func TestRunEnumCommandPublic(t *testing.T) {
 	result := RunEnumCommand(cliArgs)
 	t.Log(result)
->>>>>>> 978d903c
 }